[package]
name = "kernel"
version = "0.1.0"
edition = "2024"

[dependencies]
limine = { version = "0.3.1", optional = true }

alloc = { version = "1.0.0", package = "rustc-std-workspace-alloc"}
<<<<<<< HEAD

=======
modular-bitfield = { version = "0.11.2"}
>>>>>>> 2f48e8e4
utils = { path = "../utils" }
macros = { path = "../macros" }

[features]
default = ["limine", "amd", "framebuffer", "serial", "paging_4", "pmm_buddy", "mp", "hpet", "pit"]

# x86_64 CPU vendors. Pick the one you intend to use.
intel = []
amd = []

# Booting method
limine = ["dep:limine"]

# Logging methods
serial = []
framebuffer = []

# Paging modes. Only one can be enabled (TODO: Remove this limitation)
paging_4 = []
paging_5 = [] # UNTESTED

# PMM page allocator algorithm. Only one can be enabled
pmm_bump = []
pmm_buddy = []

# Disable on the weird case you wouldn't want to use multiple cores on the system
mp = []

# Choose which general timer to use.
# If the HPET feature is enabled and the HPET is found during boot, the system will use HPET.
# Otherwise if the PIT feature is enabled and the PIT is found the system will use PIT.
# Otherwise, the system will error out. So you must enable one of them (or both).
hpet = []
pit = [] # UNIMPLEMENTED YET


[profile.dev]
debug = true
panic = "abort"

[profile.release]
debug = true
panic = "abort"<|MERGE_RESOLUTION|>--- conflicted
+++ resolved
@@ -7,11 +7,8 @@
 limine = { version = "0.3.1", optional = true }
 
 alloc = { version = "1.0.0", package = "rustc-std-workspace-alloc"}
-<<<<<<< HEAD
 
-=======
 modular-bitfield = { version = "0.11.2"}
->>>>>>> 2f48e8e4
 utils = { path = "../utils" }
 macros = { path = "../macros" }
 
